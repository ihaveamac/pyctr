## Next
### Highlights
A command line tool was added, `pyctr.cmd` with entrypoint `pyctrcmd`.

[PyFilesystem2](https://www.pyfilesystem.org/) (fs) is now a dependency.
* `RomFSReader` is now based on `fs.base.FS`
* `pyctr.type.sdfs` is a replacement for `pyctr.type.sd` that uses `fs.base.FS`
* `NAND` now contains 3 new methods: `open_ctr_fat`, `open_twl_fat`, and `open_bonus_fat`
* Most types that accept a file path or file-like object now accept an `fs=` argument, which can be an FS URL or a filesystem. For example:
  * `CIAReader('mygame.cia', fs='zip://path/to/mygame.zip')`
  * `CDNReader('tmd', fs=fs.zipfs.ZipFS('mycdngame.zip'))`
* Fix setting TWLNAND key for dev consoles (thanks to @xprism1 for assistance)

### Deprecation warnings
* `RomFSReader` was updated to use PyFilesystem2.
  * To match PyFilesystem2, the function signature for `open` has changed to add `mode` and `buffering` arguments between `path` and `encoding`. This also means opening files is done in text mode by default. For compatibility, if the second argument is detected to be an encoding, the file will be opened like before, and a `DeprecationWarning` will be raised.
  * `get_info_from_path` is deprecated and should be replaced with `getinfo`, `listdir`, or `scandir`.
* `pyctr.type.sdfs` was created to replace `pyctr.type.sd`, which is now deprecated.
  * `sdfs` uses PyFilesystem2. The one deviation from the standard is that `SDFS.open` will only open files in binary mode.

### Changelog
* Add initial pyctr command line tool, `pyctr.cmd` (entry point `pyctrcmd`) with one command, `checkenv`
* Move `seeddb_paths` to `pyctr.crypto.seeddb` from a function, making it publicly accessible (and then use it in `pyctr.cmd.checkenv`)
* `pyctr.crypto.engine` now includes a new function, `setup_boot9_keys`, which loads the keyblobs from boot9 instead of doing that within `CryptoEngine`
  * `CryptoEngine` now generates the keys from the global key blobs on initialization
  * This should also fix issues with separate retail and dev versions of `CryptoEngine` being used (some keys stored globally only stored one type of key)
  * `CryptoEngine.setup_keys_from_boot9` and `CryptoEngine.setup_keys_from_boot9_file` will now output a deprecation warning
* `CryptoEngine.setup_keys_from_otp` will now only update normal keys and set `otp_dec` and `otp_enc` at the end
* Add `CryptoEngine.clone` method to create a copy of the `CryptoEngine` state
* `CDNReader` and `CIAReader` will now clone their `CryptoEngine` state for each `NCCHReader`
* Use `fs.base.FS` for `RomFSReader`
  * fs (PyFilesystem2) is now a dependency
  * Tests have been updated to use the new FS methods
* Create `pyctr.type.sdfs` as a replacement for `pyctr.type.sd`
* Implement `open_ctr_fat`, `open_twl_fat`, and `open_bonus_fat` in `NAND`
  * pyfatfs is now a dependency
* Implement loading from SD in remaining types
* Add new example for getting version from a NAND backup
<<<<<<< HEAD
* Add experimental Inner FAT reader for savegames (SAVE, not extdata or title database yet)
  * Two new modules: `pyctr.type.save.fat.common`, `pyctr.type.save.fat.save`
* Add `open_save` to `SDRoot`
* Add experimental Inner FAT reader for title database (BDRI)
  * One new module: `pyctr.type.save.fat.bdri`
* `Partition` now loads the IVFC Level 4 file and makes it available in `Partition.file`
  * For example: `DISA('game.sav').partitions[0].file`
* Inner FAT readers now use the hash table for file searching (this will make it easier to implement writing later)
=======
* `NANDNCSDHeader` can be converted back to bytes with `bytes(my_nand_header)`
* Include NAND sighax signatures as the `SIGHAX_SIGS` constant
* Always set fixed keys regardless of boot9 (in particular: TWLNAND Y, CTRNANDNew Y, ZeroKey N, FixedSystemKey N)
>>>>>>> 632c3611

## v0.7.0 - September 3, 2023
### Highlights
Python 3.8 or later is now required, up from 3.6.1.

A new `pyctr.type.config` package with `save` and `blocks` modules was added. These allow for reading the [config savegame](https://www.3dbrew.org/wiki/Config_Savegame), both to read the raw blocks, and to parse the data into a usable format.

A new `nand` module with the `NAND` class is added to read and write to NAND images. This only provides raw access (for FAT32, try [nathanhi/pyfatfs](https://github.com/nathanhi/pyfatfs)).

`RomFSReader` initialization performance was improved, especially with RomFS files containing large amounts of files or directories.

Documentation is being added and improved over time. Check it on [Read the Docs](https://pyctr.readthedocs.io/en/latest/).

### Changelog
* Add the module `pyctr.type.configsave` with the class `ConfigSaveReader` (_module name changed in a future commit_)
* Implement `to_bytes` and `remove_block` in `ConfigSaveReader`
* Split `pyctr.type.configsave` into two packages: `pyctr.type.config.blocks` and `pyctr.type.config.save`
  * New `ConfigSaveBlockParser` class with 3 methods: `get_username`, `get_user_time_offset`, and `get_system_model` (plus convenience functions `load` and `from_file` so a `ConfigSaveParser` doesn't need to be manually created)
  * New enum: `SystemModel`
  * Both `ConfigSaveReader` and `ConfigSaveBlockParser` are importable from `pyctr.type.config`
* Add `flush` to `SubsectionIO`
* Optimize `CTRFileIO` to re-use existing cipher object when possible (seeking invalidates the current one)
* Optimize `RomFSReader` by reading entire directory and file metadata at once before traversing, significantly reducing the amount of read calls to the underlying file
* Optimize `RomFSReader` to reduce the read calls for the header (once for raw lv3, twice for IVFC)
* Check for unformatted saves in `DISA` (the first 0x20 bytes are all NULL and the rest is garbage)
* Remove `crypto_method == 0` check for NCCH files using `fixed_crypto_key`
* Add `nand` module with `NAND` class, to read and write to a NAND image
* Add `__slots__` to a bunch of classes (`CCIReader`, `CDNReader`, `CIAReader`, `ExeFSReader`, `NAND`, `NCCHReader`, `RomFSReader`, `SDFilesystem`, `SDTitleReader`, `SMDH`, `ConfigSaveReader`, `TypeReaderBase`, `TypeReaderCryptoBase`)
* Update copyright year
* Various documentation and type hint changes
  * Add new `FilePath` and `FilePathOrObject` types
* Add `__slots__` to `SubsectionIO` and `SplitFileMerger`
* Add some tests for `romfs` and `smdh`
* Load all boot9 keys in `CryptoEngine.setup_keys_from_boot9`
* Moved package metadata to `setup.cfg`
* Fix setting fixed keys in `CryptoEngine` and add debug logging to key setting
* Separate NCSD header loading from `NAND` to a separate class `NANDNCSDHeader`
* Refactor the `nand` module and `NAND` class:
  * Add support for virtual sections (things that are not NCSD partitions)
  * Rename `open_ncsd_partition` to `oprn_raw_section`
  * Add custom section IDs that always point to the correct partition, regardless of its physical location
  * Add custom section ID for GodMode9 bonus volume
* Add documentation files created with sphinx-autodoc
* Switch Sphinx theme to rtd, add example-cia, add info to index page
* Move RomFS header loading in `RomFSReader` to a new `RomFSLv3Header` class
* Many different documentation changes or additions
* Require Python 3.8
* Create new and update documentation pages - `example-nand` and `pyctr.type.nand`
* Fix `closefd` being default to True always in `NAND`
* Create documentation page for `pyctr.type.sd`
* Create documentation page for `pyctr.fileio`
* Create documentation page for `pyctr.util`
* Fixes to `ConfigSaveReader`:
  * `data_offset` is not hardcoded to `0x41E4`, it's based on the amount of data from the blocks
  * CFG adds data to save from end to start when the block data is > 4 bytes, so now we are replicating this behavior and generating a proper `data_offset` and data sorting when using `to_bytes`
  * Added sanity checks while parsing a config save
  * `set_block` previously didn't allowed `None` in flags despite being stated to default to `0xE`
* New attribute for SMDH: `SMDH.region_lockout`, with a new NamedTuple `SMDHRegionLockout`
* New attribute for CCIReader: `CCIReader.cart_region`, with a new Enum `CCICartRegion`
* `ConfigSaveReader.set_block` will now check Block IDs, flags, and sizes against a known list of blocks
  * Passing `strict=True` to `set_block` will bypass this
* `KNOWN_BLOCKS` in `pyctr.type.config.save` was changed to have values be dicts with "flags" and "size" keys (instead of plain tuples)
* Switch `get_*` and `set_*` to getters and setters in `pyctr.type.config.blocks
  * e.g. `username` instead of `get_username` and `set_username`
* Add new `from_bytes` and `__bytes__` methods to `AppTitle` to load title structures (and modify `SMDH` to use this now)

## v0.6.0 - January 26, 2022
### Highlights
Pillow is now an optional dependency. It is available through the extra feature `images`. This means to use `pyctr[images]` when adding to `setup.py`, `requirements.txt`, or `pip install`.

SMDH icon data is stored into an array like `[[(1, 2, 3), (4, 5, 6), ...]]`. It can be used with other libraries like the pure-python pypng, for example:

```python
from pyctr.type.cia import CIAReader
from itertools import chain
import png

my_cia = CIAReader('game.cia')

# pypng expects an array like [[1, 2, 3, 4, 5, 6, ...]] so we need to flatten the inner lists
img = png.from_array(
  (chain.from_iterable(x) for x in my_cia.contents[0].exefs.icon.icon_large_array),
  'RGB', {'width': 48, 'height': 48}
)
img.save('icon.png')
```

### Changelog
* Move around object attribute initialization in cci, cdn, cia, and sdtitle, to prevent extra exceptions if an error is raised early
* Use `open_raw_section` internally when initializing a `CIAReader` object, instead of manually seeking and reading
* Make Pillow an optional dependency and make SMDH load icon data into an array (useful for other libraries like pypng)
  * New functions in `smdh`: `rgb565_to_rgb888_tuple`, `load_tiled_rgb565_to_array`, `rgb888_array_to_image`
  * Init arguments for `SMDH` were changed to accept icon data arrays instead of Pillow `Image` objects
  * Pillow is added to `extras_require` under the feature `images`
* Documentation tweaks to `smdh`
* Remove unused import in `cia`

## v0.5.1 - June 28, 2021
* Fix arbitrary reads in the first 0x10 block of `CBCFileIO`

## v0.5.0 - June 26, 2021
### Highlights
A new `sdtitle` module with `SDTitleReader` is added to read titles installed on an SD card. When used directly, it works with contents that are not SD encrypted. To open a title on a 3DS SD card that is SD encrypted, a new method is added to `sd.SDFilesystem`: `open_title`.

SMDH icons are now loaded using [Pillow](https://python-pillow.org/).

SMDH flags are now loaded.

The ExeFS in NCCH contents is now fully decrypted properly. This means there is no longer garbage at the last block of the `.code` section for titles that use extra NCCH keys. This was achieved by rewriting the ExeFS section to concatenate multiple file-like objects that use different keyslots with a new class, `SplitFileMerger`.

### Changelog
* Add `_raise_if_file_closed_generic` to `pyctr.common`
* Add `SplitFileMerger` to `pyctr.fileio` to merge multiple file-like objects into one (currently no support for writing)
* Support closing all subfiles in `SplitFileMerger`
* Rewrite ExeFS handling in `NCCHReader` to use `SplitFileMerger` to merge multiple `SubsectionIO` files to handle the parts that use different encryption, and update `FullDecrypted` to use it when reading ExeFS
* Add `from_bytes` classmethod to `NCCHFlags`
* Always use the internal ExeFS file object when reading it for FullDecrypted
* Add docstrings to `NCCHFlags`
* Add dependency on `Pillow>=8.2`
* Load SMDH icons using Pillow/PIL, stored in new attributes in the `SMDH` class: `icon_small`, `icon_large`
* Load SMDH flags into a new `SMDHFlags` class
* Add `isfile` and `isdir` methods to `SDFilesystem`, convert path to string in `sd.normalize_sd_path` to make it easier to use any `os.PathLike` object (e.g. `pathlib.PurePosixPath`)
* Add `sdtitle` module with `SDTitleReader` class, to read titles installed to the SD card inside "Nintendo 3DS"
* Add `open_title` method to `SDFilesystem` to open a title using `SDTitleReader`, and a new `MissingTitleError` exception
* Update type hints in `sd`

## v0.4.7 - April 20, 2021
* Use absolute paths in `CDNReader`
* Use absolute paths in `SDFilesystem`
* Make `SubsectionIO` objects hashable (if the underlying file object is)
* Make sure two different `CTRFileIO`, `TWLCTRFileIO`, and `CBCFileIO` return different hashes, even with the same reader + key + iv/counter
* Add `TWLCTRFileIO` to `crypto.engine.__all__`
* Use a `frozenset` on a closed `CDNReader` object's internal open files set
* Don't set `__del__` directly to `close` in `TypeReaderBase`, in case `close` is overridden
* Auto-close opened files based on a reader when the reader closes (applies to `CCIReader`, `CIAReader`, `ExeFSReader`, `NCCHReader`, and `RomFSReader`)
* Add new pseudo-keyslot `NCCHExtraKey` to store the second keyslot data for NCCH contents
  * This is important because there exist titles that use Original NCCH but with a seed. Before this change, the key in the `NCCH` keyslot would be overwritten, causing everything but the special regions (ExeFS .code and RomFS) to be improperly decrypted.
* Use `NCCHExtraKey` for the second keyslot instead of the actual keyslot in `NCCHReader`
* Set `_open_files` before opening the file in `TypeReaderBase` to prevent an additional error if opening the file fails
* Don't set KeyX and KeyY separately if fixed crypto key is used without an extra crypto method
* Fix sections in `CCIReader` not opening, raising an error

## v0.4.6 - March 1, 2021
* Add pycryptodomex version requiremenet range (`>=3.9,<4`)
* Fix using bytes file paths for `CDNReader` and `SDFilesystem`
* Support auto-closing underlying file for `CTRFileIO` and `CBCFileIO`
* Make `CTRFileIO` and `CBCFileIO` objects hashable (if the underlying file object is)
* Update `CDNReader` to re-open files instead of using shared file objects, and internally open all files through `CDNReader.open_raw_section` (fixes #6)
* Store encrypted and decrypted OTP in `CryptoEngine` as `otp_enc` and `otp_dec`, and add `otp_keys_set` to check if an OTP was set
* Verify OTP magic after decryption in `CryptoEngine.setup_keys_from_otp`
* Make `CryptoEngine.otp_device_id` require OTP (raising an exception instead of returning None)
* Add `TWLCTRFileIO` as a subclass of `CTRFileIO` which handles the special read/write crypto specific to TWLNAND

## v0.4.5 - October 24, 2020
* Fix loading RomFS from a filename in `RomFSReader`
* Fix loading ExeFS from a filename in `ExeFSReader`

## v0.4.4 - September 20, 2020
* Support loading a decrypted titlekey for `CDNReader`
* Remove unused `sections` attribute from `CDNReader`
* Add `available_sections` to `CDNReader` to provide a list of sections available in the title
* Add `__author__`, `__copyright__`, `__license__`, `__version__`, and `version_info` to `pyctr.__init__`

## v0.4.3 - July 28, 2020
* Fix endianness issue when converting a `TitleMetadataReader` object to `bytes`

## v0.4.2 - July 28, 2020
* Don't assume a Cygwin environment is Windows
* Change keyslot for New 3DS key sector keys from 0x11 to 0x43
  * This adds a new Keyslot enum item: `Keyslot.New3DSKeySector`
* Document more methods in pyctr.crypto.engine
* Add new `fileio.CloseWrapper` class to provide access to a file object while preventing closing it directly
* Use `CloseWrapper` in `CDNReader.open_raw_section`

## v0.4.1 - July 11, 2020
* Support NCCH contents with fixed crypto key (zerokey and fixed system key)
  * CryptoEngine adds these to fake keyslots 0x41 and 0x42 respectively.
* Fixed setting up keyslot 0x11, used for decrypting the New 3DS key sector

## v0.4.0 - July 10, 2020
* Add DISA/DIFF reading and writing under `pyctr.type.save`
  * This does NOT include Inner FAT support yet.
  * This can read and write to IVFC level 4. For now, external tools can be used to read or write to the Inner FAT.
* Add CDN reading under `pyctr.type.cdn`
* Add more docstrings to various modules
* Add seed parameters to ncch, cia, and cdn
* Rename `Keyslot.UDSLocalWAN` to `Keyslot.UDSLocalWLAN`
* Many other internal changes done months ago

## v0.3.1 - April 8, 2020
* Fix `setup.py` not including subpackages

## v0.3.0 - April 8, 2020
* Document more classes, methods, and attributes
* Add a `pyctr.crypto.seeddb` module for central SeedDB management
  * Loading SeedDB in `NCCHReader` is now removed
* Add new `TypeReaderBase` and `TypeReaderCryptoBase` for reader types that use a single file
* Fix `PathLike` error in `NCCHReader` and `RomFSReader`
* Changed type of `partition_id` and `program_id` in `NCCHReader` to `str`
* Some other changes. I'll get better at documenting this!

## v0.2.1 - April 3, 2020
* Remove debug print in `SDFilesystem.open`

## v0.2.0 - April 3, 2020
* Add the module `pyctr.type.sd` with the class `SDFilesystem`
* Add docstrings to `pyctr.crypto`
* Allow `os.PathLike`, `str`, and `bytes` as file paths in most methods
* Allow Windows-style paths in `CryptoEngine.sd_path_to_iv`

## v0.1.0 - January 27, 2020
Initial standalone release. All previous commits are in the [ninfs](https://github.com/ihaveamac/ninfs) repo.<|MERGE_RESOLUTION|>--- conflicted
+++ resolved
@@ -36,7 +36,9 @@
   * pyfatfs is now a dependency
 * Implement loading from SD in remaining types
 * Add new example for getting version from a NAND backup
-<<<<<<< HEAD
+* `NANDNCSDHeader` can be converted back to bytes with `bytes(my_nand_header)`
+* Include NAND sighax signatures as the `SIGHAX_SIGS` constant
+* Always set fixed keys regardless of boot9 (in particular: TWLNAND Y, CTRNANDNew Y, ZeroKey N, FixedSystemKey N)
 * Add experimental Inner FAT reader for savegames (SAVE, not extdata or title database yet)
   * Two new modules: `pyctr.type.save.fat.common`, `pyctr.type.save.fat.save`
 * Add `open_save` to `SDRoot`
@@ -45,11 +47,6 @@
 * `Partition` now loads the IVFC Level 4 file and makes it available in `Partition.file`
   * For example: `DISA('game.sav').partitions[0].file`
 * Inner FAT readers now use the hash table for file searching (this will make it easier to implement writing later)
-=======
-* `NANDNCSDHeader` can be converted back to bytes with `bytes(my_nand_header)`
-* Include NAND sighax signatures as the `SIGHAX_SIGS` constant
-* Always set fixed keys regardless of boot9 (in particular: TWLNAND Y, CTRNANDNew Y, ZeroKey N, FixedSystemKey N)
->>>>>>> 632c3611
 
 ## v0.7.0 - September 3, 2023
 ### Highlights
